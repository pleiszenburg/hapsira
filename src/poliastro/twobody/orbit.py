--- conflicted
+++ resolved
@@ -287,8 +287,10 @@
         >>> iss.sample([iss.epoch + iss.period / 2])
 
         """
-<<<<<<< HEAD
-        if isinstance(values, int):
+        if values is None:
+            return self.sample(100)
+
+        elif isinstance(values, int):
             if self.ecc < 1:
                 nu_values = np.linspace(0, 2 * np.pi, values) * u.rad
             else:
@@ -298,13 +300,6 @@
                 nu_values = np.linspace(-nu_limit, nu_limit, values)
 
             return self.sample(nu_values)
-=======
-        if values is None:
-            return self.sample(100)
-
-        elif isinstance(values, int):
-            return self.sample(np.linspace(0, 2 * np.pi, values) * u.rad)
->>>>>>> d2e12600
 
         elif hasattr(values, "unit") and values.unit in ('rad', 'deg'):
             values = self._generate_time_values(values)
